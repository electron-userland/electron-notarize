Electron Notarize
-----------

> Notarize your Electron apps seamlessly

## Installation

```bash
# npm
npm i electron-notarize --save-dev

# yarn
yarn add electron-notarize --dev
```

## What is app "notarization"?

From apple's docs, the definition of a "notarized app"

> A notarized app is a macOS app that was uploaded to Apple for processing before it was distributed. When you export a notarized app from Xcode, it code signs the app with a Developer ID certificate and staples a ticket from Apple to the app. The ticket confirms that you previously uploaded the app to Apple.

> On macOS 10.14 and later, the user can launch notarized apps when Gatekeeper is enabled. When the user first launches a notarized app, Gatekeeper looks for the app’s ticket online. If the user is offline, Gatekeeper looks for the ticket that was stapled to the app.

Basically Apple are going to make this a hard requirement soon, may as well get
on the train early.

## API

### Method: `notarize(opts): Promise<void>`

* `options` Object
  * `appBundleId` String - The app bundle identifier your Electron app is using.  E.g. `com.github.electron`
  * `appPath` String - The absolute path to your `.app` file
<<<<<<< HEAD
  * `appleId` String - The username of your apple developer account
  * `appleIdPassword` String - The password for your apple developer account
  * `ascProvider` String (optional) - Your [Team Short Name](https://forums.developer.apple.com/thread/113798). This is necessary if you are part of multiple teams, you can find it out by running `iTMSTransporter -m provider -u APPLE_DEV_ACCOUNT -p APP_PASSWORD`
=======
  * `ascProvider` String (optional) - Your [Team ID](https://developer.apple.com/account/#/membership) in App Store Connect. This is necessary if you are part of multiple teams
  * There are two methods available: user name with password:
    * `appleId` String - The username of your apple developer account
    * `appleIdPassword` String - The password for your apple developer account
  * ... or apiKey with apiIssuer:
    * `appleApiKey` String - Required for JWT authentication. See Note on JWT authentication below.
    * `appleApiIssuer` String - Issuer ID. Required if `appleApiKey` is specified.
>>>>>>> 8731b4a1

#### Prerequisites

For notarization, you need the following things:

1. Xcode 10 or later installed on your Mac.
2. An [Apple Developer](https://developer.apple.com/) account.
3. [An app-specific password for your ADC account’s Apple ID](https://support.apple.com/HT204397).
4. Your app may need to be signed with hardened-runtime and the following entitlements:
    1. com.apple.security.cs.allow-jit
    1. com.apple.security.cs.allow-unsigned-executable-memory

#### Safety when using `appleIdPassword`

1. Never hard code your password into your packaging scripts, use an environment
variable at a minimum.
2. It is possible to provide a keychain reference instead of your actual password (assuming that you have already logged into
the Application Loader from Xcode).  For example:

```js
const password = `@keychain:"Application Loader: ${appleId}"`;
```

Another option is that you can add a new keychain item using either the Keychain Access app or from the command line using the `security` utility: 

```shell
security add-generic-password -a "AC_USERNAME" -w <app_specific_password> -s "AC_PASSWORD"
```
where `AC_USERNAME` should be replaced with your Apple ID, and then in your code you can use:

```js
const password = `@keychain:AC_PASSWORD`;
```

#### Notes on JWT authentication

You can obtain an API key from [Appstore Connect](https://appstoreconnect.apple.com/access/api). Create a key with _App Manager_ access. Note down the Issuer ID and download the `.p8` file. This file is your Api key and comes with the name of `AuthKey_<api_key>.p8`. This is the string you have to supply when calling `notarize`.

Based on the `ApiKey` `altool` will look in the following places for that file:  
`./private_keys`, `~/private_keys`, `~/.private_keys` and `~/.appstoreconnect/private_keys`.

#### Example Usage

```js
import { notarize } from 'electron-notarize';

async function packageTask () {
  // Package your app here, and code side with hardened runtime
  await notarize({
    appBundleId,
    appPath,
    appleId,
    appleIdPassword,
    ascProvider, // This parameter is optional
  });
}
```<|MERGE_RESOLUTION|>--- conflicted
+++ resolved
@@ -31,19 +31,13 @@
 * `options` Object
   * `appBundleId` String - The app bundle identifier your Electron app is using.  E.g. `com.github.electron`
   * `appPath` String - The absolute path to your `.app` file
-<<<<<<< HEAD
-  * `appleId` String - The username of your apple developer account
-  * `appleIdPassword` String - The password for your apple developer account
   * `ascProvider` String (optional) - Your [Team Short Name](https://forums.developer.apple.com/thread/113798). This is necessary if you are part of multiple teams, you can find it out by running `iTMSTransporter -m provider -u APPLE_DEV_ACCOUNT -p APP_PASSWORD`
-=======
-  * `ascProvider` String (optional) - Your [Team ID](https://developer.apple.com/account/#/membership) in App Store Connect. This is necessary if you are part of multiple teams
   * There are two methods available: user name with password:
     * `appleId` String - The username of your apple developer account
     * `appleIdPassword` String - The password for your apple developer account
   * ... or apiKey with apiIssuer:
     * `appleApiKey` String - Required for JWT authentication. See Note on JWT authentication below.
     * `appleApiIssuer` String - Issuer ID. Required if `appleApiKey` is specified.
->>>>>>> 8731b4a1
 
 #### Prerequisites
 
